PODS:
  - Alamofire (5.2.2)
  - BigInt (5.0.0)
  - BlueSocket (1.0.52)
  - Cuckoo (1.3.2):
    - Cuckoo/Swift (= 1.3.2)
  - Cuckoo/Swift (1.3.2)
  - Erc20Kit.swift (0.11.0):
    - BigInt (~> 5.0)
    - EthereumKit.swift (~> 0.11)
    - GRDB.swift (~> 4.0)
    - OpenSslKit.swift (~> 1.0)
    - RxSwift (~> 5.0)
    - Secp256k1Kit.swift (~> 1.0)
    - UIExtensions.swift (~> 1.1.0)
  - EthereumKit.swift (0.11.0):
    - BigInt (~> 5.0)
    - BlueSocket (~> 1.0)
    - GRDB.swift (~> 4.0)
    - HdWalletKit.swift (~> 1.5)
    - HsToolKit.swift (~> 1.1.0)
    - OpenSslKit.swift (~> 1.0)
    - RxSwift (~> 5.0)
    - Secp256k1Kit.swift (~> 1.0)
<<<<<<< HEAD
    - Starscream (~> 4.0.0)
    - UIExtensions.swift (~> 1.0)
=======
    - UIExtensions.swift (~> 1.1.0)
>>>>>>> 963bbdf3
  - GRDB.swift (4.14.0):
    - GRDB.swift/standard (= 4.14.0)
  - GRDB.swift/standard (4.14.0)
  - HdWalletKit.swift (1.5):
    - OpenSslKit.swift (~> 1.0)
    - Secp256k1Kit.swift (~> 1.0)
  - HsToolKit.swift (1.1.0):
    - Alamofire (~> 5.0)
    - ObjectMapper (~> 3.0)
    - RxSwift (~> 5.0)
  - Nimble (8.1.1)
  - ObjectMapper (3.5.3)
  - OpenSslKit.swift (1.2.1)
  - Quick (3.0.0)
  - RxSwift (5.1.1)
  - Secp256k1Kit.swift (1.0)
  - SnapKit (5.0.1)
  - Starscream (4.0.4)
  - UIExtensions.swift (1.1)
  - UniswapKit.swift (0.9.2):
    - BigInt (~> 5.0)
    - EthereumKit.swift (~> 0.11)
    - OpenSslKit.swift (~> 1.0)
    - RxSwift (~> 5.0)
    - Secp256k1Kit.swift (~> 1.0)

DEPENDENCIES:
  - Cuckoo
  - Erc20Kit.swift (from `../`)
  - EthereumKit.swift (from `../`)
  - HsToolKit.swift (from `https://github.com/horizontalsystems/hs-tool-kit-ios`)
  - Nimble
  - Quick
  - SnapKit
  - UIExtensions.swift (from `https://github.com/horizontalsystems/gui-kit/`)
  - UniswapKit.swift (from `../`)

SPEC REPOS:
  trunk:
    - Alamofire
    - BigInt
    - BlueSocket
    - Cuckoo
    - GRDB.swift
    - HdWalletKit.swift
    - Nimble
    - ObjectMapper
    - OpenSslKit.swift
    - Quick
    - RxSwift
    - Secp256k1Kit.swift
    - SnapKit
    - Starscream

EXTERNAL SOURCES:
  Erc20Kit.swift:
    :path: "../"
  EthereumKit.swift:
    :path: "../"
  HsToolKit.swift:
    :git: https://github.com/horizontalsystems/hs-tool-kit-ios
  UIExtensions.swift:
    :git: https://github.com/horizontalsystems/gui-kit/
  UniswapKit.swift:
    :path: "../"

CHECKOUT OPTIONS:
  HsToolKit.swift:
    :commit: 52d655b99381d1940e215f22382f0814cc0c8bc3
    :git: https://github.com/horizontalsystems/hs-tool-kit-ios
  UIExtensions.swift:
    :commit: 7f95e9a3125c34712cb73884f2479bb5d15c75f8
    :git: https://github.com/horizontalsystems/gui-kit/

SPEC CHECKSUMS:
  Alamofire: 814429acc853c6c54ff123fc3d2ef66803823ce0
  BigInt: 74b4d88367b0e819d9f77393549226d36faeb0d8
  BlueSocket: 1acd943acb07b55905291d608649fcfbf8cbd57d
  Cuckoo: 57f71c6616b6b08cd9fe27f803da056fb619ff3e
<<<<<<< HEAD
  Erc20Kit.swift: 19bfb3497db142a1155d87ee0aaba524497fbaa1
  EthereumKit.swift: 6e00e728b7b0f76c5e4b704a57a7b117625e856d
=======
  Erc20Kit.swift: 62a32994af3b0915486fbf62cb0f255f3eca2a68
  EthereumKit.swift: 0134a5496b3d59976ddff31eff8e128353bb948b
>>>>>>> 963bbdf3
  GRDB.swift: 8cc3ab7c8b8b4ac1761deb8dca4b51c1c9d429f8
  HdWalletKit.swift: 4af4ef744a446904261971e5c31daf2eea8403c5
  HsToolKit.swift: d47ef3e8c507a6e980f2f6d819c5b0cf05845910
  Nimble: 5f8a2fb6fa343a7242dfdd9d42f7267419d464b2
  ObjectMapper: 97111c97e054a6ee25917662106689f0b4127b37
  OpenSslKit.swift: 0f9c774a09e406c320a0c17341d84fced0e1ba16
  Quick: 6d9559f40647bc4d510103842ef2fdd882d753e2
  RxSwift: 81470a2074fa8780320ea5fe4102807cb7118178
  Secp256k1Kit.swift: 93b1bfbb8909c12605666cc3b1e59d1d1fde7322
  SnapKit: 97b92857e3df3a0c71833cce143274bf6ef8e5eb
  Starscream: 5178aed56b316f13fa3bc55694e583d35dd414d9
  UIExtensions.swift: b3852a339a81c730d98b3342ae0275e807703782
  UniswapKit.swift: b14da72cf5b4746fa880c32458723fd6d3d48114

PODFILE CHECKSUM: 43ed41a4a715d1a068ba9b0c76f21db141f5d502

COCOAPODS: 1.9.1<|MERGE_RESOLUTION|>--- conflicted
+++ resolved
@@ -22,12 +22,8 @@
     - OpenSslKit.swift (~> 1.0)
     - RxSwift (~> 5.0)
     - Secp256k1Kit.swift (~> 1.0)
-<<<<<<< HEAD
     - Starscream (~> 4.0.0)
-    - UIExtensions.swift (~> 1.0)
-=======
     - UIExtensions.swift (~> 1.1.0)
->>>>>>> 963bbdf3
   - GRDB.swift (4.14.0):
     - GRDB.swift/standard (= 4.14.0)
   - GRDB.swift/standard (4.14.0)
@@ -107,13 +103,8 @@
   BigInt: 74b4d88367b0e819d9f77393549226d36faeb0d8
   BlueSocket: 1acd943acb07b55905291d608649fcfbf8cbd57d
   Cuckoo: 57f71c6616b6b08cd9fe27f803da056fb619ff3e
-<<<<<<< HEAD
-  Erc20Kit.swift: 19bfb3497db142a1155d87ee0aaba524497fbaa1
-  EthereumKit.swift: 6e00e728b7b0f76c5e4b704a57a7b117625e856d
-=======
   Erc20Kit.swift: 62a32994af3b0915486fbf62cb0f255f3eca2a68
   EthereumKit.swift: 0134a5496b3d59976ddff31eff8e128353bb948b
->>>>>>> 963bbdf3
   GRDB.swift: 8cc3ab7c8b8b4ac1761deb8dca4b51c1c9d429f8
   HdWalletKit.swift: 4af4ef744a446904261971e5c31daf2eea8403c5
   HsToolKit.swift: d47ef3e8c507a6e980f2f6d819c5b0cf05845910
