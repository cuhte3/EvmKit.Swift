--- conflicted
+++ resolved
@@ -27,11 +27,7 @@
     - BlueSocket (~> 1.0)
     - GRDB.swift (~> 4.0)
     - HdWalletKit.swift (~> 1.5)
-<<<<<<< HEAD
-    - HsToolKit.swift (~> 1.2.0)
-=======
     - HsToolKit.swift (~> 1.2)
->>>>>>> 3ba7ec3e
     - OpenSslKit.swift (~> 1.0)
     - RxSwift (~> 5.0)
     - Secp256k1Kit.swift (~> 1.0)
@@ -165,11 +161,7 @@
   CNIOWindows: f2baa102255e986467578337ffa2f777cb6bdf7f
   Cuckoo: 09ff1b7c6613b9c27dafea90702ca32208fe59d3
   Erc20Kit.swift: d634b67c615613bec10e5a7b1198ebf42dbd9666
-<<<<<<< HEAD
-  EthereumKit.swift: e09d476402ce5738357bdc16f96fe3f715f0a9a0
-=======
   EthereumKit.swift: 02dfc42639a0e2c762348267200efe4544c90835
->>>>>>> 3ba7ec3e
   GRDB.swift: 8cc3ab7c8b8b4ac1761deb8dca4b51c1c9d429f8
   HdWalletKit.swift: 30b1ab08c736422eeefe346369ced89574e2ec00
   HsToolKit.swift: 747ea05847a5ad8da55dab016204f9af3a925eaf
