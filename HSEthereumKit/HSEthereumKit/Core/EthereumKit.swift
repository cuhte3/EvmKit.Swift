--- conflicted
+++ resolved
@@ -160,11 +160,7 @@
 
 extension EthereumKit {
 
-<<<<<<< HEAD
-    public static func instance(privateKey: Data, syncMode: SyncMode, networkType: NetworkType = .mainNet, etherscanApiKey: String, walletId: String = "default", minLogLevel: Logger.Level = .verbose) -> EthereumKit {
-=======
     public static func instance(privateKey: Data, syncMode: SyncMode, networkType: NetworkType = .mainNet, walletId: String = "default", minLogLevel: Logger.Level = .error) -> EthereumKit {
->>>>>>> 6dd3dff1
         let logger = Logger(minLogLevel: minLogLevel)
 
         let publicKey = Data(CryptoKit.createPublicKey(fromPrivateKeyData: privateKey, compressed: false).dropFirst())
